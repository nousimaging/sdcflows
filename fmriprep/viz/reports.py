from __future__ import unicode_literals

import json
import re
import os

import jinja2
from nipype.utils.filemanip import loadcrash
from pkg_resources import resource_filename as pkgrf

class Element(object):

    def __init__(self, name, file_pattern, title, description):
        self.name = name
        self.file_pattern = re.compile(file_pattern)
        self.title = title
        self.description = description
        self.files_contents = []

class SubReport(object):

    def __init__(self, name, elements, title=''):
        self.name = name
        self.title = title
        self.elements = []
        self.run_reports = []
        for e in elements:
            element = Element(**e)
            self.elements.append(element)

    def order_by_run(self):
        run_reps = {}
        for elem_index in range(len(self.elements) - 1, -1, -1):
            element = self.elements[elem_index]
            for index in range(len(element.files_contents) - 1, -1, -1):
                filename = element.files_contents[index][0]
                file_contents = element.files_contents[index][1]
                name, title = self.generate_name_title(filename)
                if not name:
                    continue
                new_elem = {'name': element.name, 'file_pattern': element.file_pattern,
                            'title': element.title, 'description': element.description}
                try:
                    new_element = Element(**new_elem)
                    run_reps[name].elements.append(new_element)
                    run_reps[name].elements[-1].files_contents.append((filename, file_contents))
                except KeyError:
                    run_reps[name] = SubReport(name, [new_elem], title=title)
                    run_reps[name].elements[0].files_contents.append((filename, file_contents))
        keys = list(run_reps.keys())
        keys.sort()
        for key in keys:
            self.run_reports.append(run_reps[key])

    def generate_name_title(self, filename):
        fname = os.path.basename(filename)
        expr = re.compile('^sub-(?P<subject_id>[a-zA-Z0-9]+)(_ses-(?P<session_id>[a-zA-Z0-9]+))?'
                          '(_task-(?P<task_id>[a-zA-Z0-9]+))?(_acq-(?P<acq_id>[a-zA-Z0-9]+))?'
                          '(_rec-(?P<rec_id>[a-zA-Z0-9]+))?(_run-(?P<run_id>[a-zA-Z0-9]+))?')
        outputs = expr.search(fname)
        if outputs:
            outputs = outputs.groupdict()
        else:
            return None, None

        name = '{session}{task}{acq}{rec}{run}'.format(
            session="_ses-" + outputs['session_id'] if outputs['session_id'] else '',
            task="_task-" + outputs['task_id'] if outputs['task_id'] else '',
            acq="_acq-" + outputs['acq_id'] if outputs['acq_id'] else '',
            rec="_rec-" + outputs['rec_id'] if outputs['rec_id'] else '',
            run="_run-" + outputs['run_id'] if outputs['run_id'] else ''
        )
        title = '{session}{task}{acq}{rec}{run}'.format(
            session=" Session: " + outputs['session_id'] if outputs['session_id'] else '',
            task=" Task: " + outputs['task_id'] if outputs['task_id'] else '',
            acq=" Acquisition: " + outputs['acq_id'] if outputs['acq_id'] else '',
            rec=" Reconstruction: " + outputs['rec_id'] if outputs['rec_id'] else '',
            run=" Run: " + outputs['run_id'] if outputs['run_id'] else ''
        )
        return name, title


class Report(object):

    def __init__(self, path, config, out_dir, run_uuid, errno, out_filename='report.html'):
        self.root = path
        self.sub_reports = []
        self.errors = []
        self.out_dir = out_dir
        self.out_filename = out_filename
        self.run_uuid = run_uuid
        self.errno = errno

        self._load_config(config)

    def _load_config(self, config):
        try:
            config = json.load(open(config, 'r'))
        except Exception as e:
            print(e)
            return

        for e in config['sub_reports']:
            sub_report = SubReport(**e)
            self.sub_reports.append(sub_report)

        self.index()

    def index(self):
        for root, directories, filenames in os.walk(self.root):
            for f in filenames:
                f = os.path.join(root, f)
                for sub_report in self.sub_reports:
                    for element in sub_report.elements:
                        ext = f.split('.')[-1]
                        if element.file_pattern.search(f) and (ext == 'svg' or ext == 'html'):
                            with open(f) as fp:
                                content = fp.read()
                                content = '\n'.join(content.split('\n')[1:])
                                element.files_contents.append((f, content))
        for sub_report in self.sub_reports:
            sub_report.order_by_run()

        subject_dir = self.root.split('/')[-1]
        subject = re.search('^(?P<subject_id>sub-[a-zA-Z0-9]+)$', subject_dir).group()
        error_dir = os.path.join(self.root, '../../log', subject[4:], self.run_uuid)
        if self.errno == 1:
            assert(os.path.isdir(error_dir))
            self.index_error_dir(error_dir)

    def index_error_dir(self, error_dir):
        ''' Crawl subjects crash directory for the corresponding run and return text for
            .pklz crash file found. '''
        for root, directories, filenames in os.walk(error_dir):
            for f in filenames:
                # Only deal with files that start with crash and end in pklz
                if not (f[:5] == 'crash' and f[-4:] == 'pklz'):
                    continue
                crash_data = loadcrash(os.path.join(root, f))
                error = {}
                node = None
                if 'node' in crash_data:
                    node = crash_data['node']
                error['traceback'] = ''.join(crash_data['traceback']).replace("\\n", "<br \>")
                error['file'] = f

                if node:
                    error['node'] = node
                    if node.base_dir:
                        error['node_dir'] = node.output_dir()
                    else:
                        error['node_dir'] = "Node crashed before execution"
                    error['inputs'] = sorted(node.inputs.trait_get().items())
                self.errors.append(error)


    def generate_report(self):
        searchpath = pkgrf('fmriprep', '/')
        env = jinja2.Environment(
            loader=jinja2.FileSystemLoader(searchpath=searchpath),
            trim_blocks=True, lstrip_blocks=True
        )
        report_tpl = env.get_template('viz/report.tpl')
        report_render = report_tpl.render(sub_reports=self.sub_reports, errors=self.errors)
        with open(os.path.join(self.out_dir, self.out_filename), 'w') as fp:
            fp.write(report_render)
        return report_render


<<<<<<< HEAD
def run_reports(out_dir, subject_label):
    reportlet_path = os.path.join(out_dir, 'reports', "sub-" + subject_label)
    config = pkgrf('fmriprep', 'viz/config.json')

    out_filename = 'sub-{}{}'.format(subject_label, '.html')
    report = Report(reportlet_path, config, out_dir, out_filename)
    report.generate_report()
=======
def run_reports(out_dir, run_uuid, errno):
    reportlet_path = os.path.join(out_dir, 'reports/')
    config = pkgrf('fmriprep', 'viz/config.json')

    for root, _, _ in os.walk(reportlet_path):
        #  relies on the fact that os.walk does not return a trailing /
        dir = root.split('/')[-1]
        try:
            subject = re.search('^(?P<subject_id>sub-[a-zA-Z0-9]+)$', dir).group()
            out_filename = '{}{}'.format(subject, '.html')
            report = Report(root, config, out_dir, run_uuid, errno, out_filename)
            report.generate_report()
        except AttributeError as e:
            continue
>>>>>>> 7b6df2d6
<|MERGE_RESOLUTION|>--- conflicted
+++ resolved
@@ -167,27 +167,10 @@
         return report_render
 
 
-<<<<<<< HEAD
-def run_reports(out_dir, subject_label):
+      def run_reports(out_dir, subject_label):
     reportlet_path = os.path.join(out_dir, 'reports', "sub-" + subject_label)
     config = pkgrf('fmriprep', 'viz/config.json')
 
     out_filename = 'sub-{}{}'.format(subject_label, '.html')
     report = Report(reportlet_path, config, out_dir, out_filename)
-    report.generate_report()
-=======
-def run_reports(out_dir, run_uuid, errno):
-    reportlet_path = os.path.join(out_dir, 'reports/')
-    config = pkgrf('fmriprep', 'viz/config.json')
-
-    for root, _, _ in os.walk(reportlet_path):
-        #  relies on the fact that os.walk does not return a trailing /
-        dir = root.split('/')[-1]
-        try:
-            subject = re.search('^(?P<subject_id>sub-[a-zA-Z0-9]+)$', dir).group()
-            out_filename = '{}{}'.format(subject, '.html')
-            report = Report(root, config, out_dir, run_uuid, errno, out_filename)
-            report.generate_report()
-        except AttributeError as e:
-            continue
->>>>>>> 7b6df2d6
+    report.generate_report()