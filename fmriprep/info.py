# -*- coding: utf-8 -*-
# emacs: -*- mode: python; py-indent-offset: 4; indent-tabs-mode: nil -*-
# vi: set ft=python sts=4 ts=4 sw=4 et:
"""
Base module variables
"""
from __future__ import unicode_literals

__version__ = '0.1.2a3'
__author__ = 'The CRN developers'
__copyright__ = 'Copyright 2016, Center for Reproducible Neuroscience, Stanford University'
__credits__ = ['Craig Moodie', 'Ross Blair', 'Oscar Esteban', 'Chris F. Gorgolewski',
               'Russell A. Poldrack']
__license__ = '3-clause BSD'
__maintainer__ = 'Ross Blair'
__email__ = 'crn.poldracklab@gmail.com'
__status__ = 'Prototype'
__url__ = 'https://github.com/poldracklab/preprocessing-workflow'
__packagename__ = 'fmriprep'
__description__ = """fMRIprep is a functional magnetic resonance image pre-processing pipeline that
is designed to provide an easily accessible, state-of-the-art interface that is robust to differences
in scan acquisition protocols and that requires minimal user input, while providing easily interpretable
and comprehensive error and output reporting."""
__longdesc__ = """
This package is a functional magnetic resonance image preprocessing pipeline that is designed to
provide an easily accessible, state-of-the-art interface that is robust to differences in scan
acquisition protocols and that requires minimal user input, while providing easily interpretable
and comprehensive error and output reporting. This open-source neuroimaging data processing tool
is being developed as a part of the MRI image analysis and reproducibility platform offered by the
CRN. This pipeline is heavily influenced by the `Human Connectome Project analysis pipelines
<https://github.com/Washington-University/Pipelines>`_ and, as such, the backbone of this pipeline
is a python reimplementation of the HCP `GenericfMRIVolumeProcessingPipeline.sh` script. However, a
major difference is that this pipeline is executed using a `nipype workflow framework
<http://nipype.readthedocs.io/en/latest/>`_. This allows for each call to a software module or binary
to be controlled within the workflows, which removes the need for manual curation at every stage, while
still providing all the output and error information that would be necessary for debugging and interpretation
purposes. The fmriprep pipeline primarily utilizes FSL tools, but also utilizes ANTs tools at several stages
such as skull stripping and template registration. This pipeline was designed to provide the best software
implementation for each state of preprocessing, and will be updated as newer and better neuroimaging software
become available.
"""

DOWNLOAD_URL = ('https://pypi.python.org/packages/source/f/fmriprep/' +
                'fmriprep-%s.tar.gz').format('__version__')

REQUIRES = [
    'numpy',
    'lockfile',
    'future',
    'scikit-learn',
    'matplotlib',
    'nilearn',
    'sklearn',
    'nibabel',
    'pandas',
<<<<<<< HEAD
    'niworkflows>=0.0.3a7',
    'grabbit',
    'nipype',
    'pybids',
    'nitime'
=======
    'grabbit',
    'pybids>=0.0.1',
    'nitime',
    'niworkflows',
    'nipype'
>>>>>>> f493f9d0
]

LINKS_REQUIRES = []

TESTS_REQUIRES = [
    "mock",
    "codecov"
]

EXTRA_REQUIRES = {
    'doc': ['sphinx'],
    'tests': TESTS_REQUIRES,
    'duecredit': ['duecredit']
}

# Enable a handle to install all extra dependencies at once
EXTRA_REQUIRES['all'] = [val for _, val in list(EXTRA_REQUIRES.items())]
CLASSIFIERS = [
    'Development Status :: 3 - Alpha',
    'Intended Audience :: MRI processing',
    'Topic :: Scientific/Engineering :: Biomedical Imaging',
    'License :: OSI Approved :: 3-clause BSD License',
    'Programming Language :: Python :: 2.7',
    'Programming Language :: Python :: 3.5'
]<|MERGE_RESOLUTION|>--- conflicted
+++ resolved
@@ -53,19 +53,11 @@
     'sklearn',
     'nibabel',
     'pandas',
-<<<<<<< HEAD
-    'niworkflows>=0.0.3a7',
-    'grabbit',
-    'nipype',
-    'pybids',
-    'nitime'
-=======
     'grabbit',
     'pybids>=0.0.1',
     'nitime',
     'niworkflows',
     'nipype'
->>>>>>> f493f9d0
 ]
 
 LINKS_REQUIRES = []
