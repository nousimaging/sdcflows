#!/usr/bin/env python
# -*- coding: utf-8 -*-
# @Author: oesteban
# @Date:   2015-11-19 16:44:27
# @Last Modified by:   oesteban
# @Last Modified time: 2016-06-03 12:14:53
"""
fMRI preprocessing workflow
=====
"""
from __future__ import absolute_import
from __future__ import division
from __future__ import print_function
from __future__ import unicode_literals

from argparse import ArgumentParser
from argparse import RawTextHelpFormatter
from multiprocessing import cpu_count
import logging
import os
import os.path as op
from lockfile import LockFile

def preproc_and_reports(imaging_data, name='preproc_and_reports', settings=None):
    from nipype.pipeline import engine as pe
    from fmriprep.workflows import fmri_preprocess_single
    from fmriprep.viz.pipeline_reports import generate_report_workflow

    preproc_wf = fmri_preprocess_single(settings=settings)
#    report_wf = generate_report_workflow()

#    connector_wf = pe.Workflow(name=name)
#    connector_wf.connect([
#        (preproc_wf, report_wf, [
#            ('outputnode.t1_2_mni', 'inputnode.t1_2_mni'),
#            ('outputnode.stripped_t1', 'inputnode.t1_brain'),
#            ('outputnode.t1', 'inputnode.t1'),
#            ('outputnode.t1_segmentation', 'inputnode.t1_segmentation'),
#            ('outputnode.t1_wm_seg', 'inputnode.t1_wm_seg'),
#            ('outputnode.fieldmap', 'inputnode.fieldmap'),
#            ('outputnode.corrected_sbref', 'inputnode.corrected_sbref'),
#            ('outputnode.fmap_mag', 'inputnode.fmap_mag'),
#            ('outputnode.fmap_mag_brain', 'inputnode.fmap_mag_brain'),
#            ('outputnode.stripped_epi', 'inputnode.stripped_epi'),
#            ('outputnode.corrected_epi_mean', 'inputnode.corrected_epi_mean'),
#            ('outputnode.sbref_brain', 'inputnode.sbref_brain'),
#            ('inputnode.epi', 'inputnode.raw_epi'),
#            ('inputnode.sbref', 'inputnode.sbref')
#        ])
#    ])

    # Set inputnode of the full-workflow
    for key in imaging_data.keys():
        setattr(preproc_wf.inputs.inputnode, key, imaging_data[key])

    return preproc_wf
#    return connector_wf

def main():
    """Entry point"""
    from nipype import config as ncfg
    from nipype.pipeline import engine as pe
    from fmriprep import __version__
    from fmriprep.utils.misc import get_subject

    parser = ArgumentParser(description='fMRI Preprocessing workflow',
                            formatter_class=RawTextHelpFormatter)

    g_input = parser.add_argument_group('Inputs')
    g_input.add_argument('-B', '--bids-root', action='store', default=os.getcwd())
    g_input.add_argument('-S', '--subject-id', action='store', required=True)
    g_input.add_argument('-s', '--session-id', action='store', default='single_session')
    g_input.add_argument('-r', '--run-id', action='store', default='single_run')
    g_input.add_argument('-d', '--data-type', action='store', choices=['anat', 'func'])
    g_input.add_argument('-v', '--version', action='store_true', default=False,
                         help='Show current fmriprep version')
    g_input.add_argument('--debug', action='store_true', default=False,
                         help='run debug version of workflow')
    g_input.add_argument('--skull-strip-ants', action='store_true', default=False,
                         help='run debug version of workflow')

    g_input.add_argument('--nthreads', action='store', default=0,
                         type=int, help='number of threads')
    g_input.add_argument(
        "--write-graph", action='store_true', default=False,
        help="Write workflow graph.")
    g_input.add_argument(
        "--use-plugin", action='store', default=None,
        help='nipype plugin configuration file')

    g_outputs = parser.add_argument_group('Outputs')
    g_outputs.add_argument('-o', '--output-dir', action='store',
                           default=op.join(os.getcwd(), 'out'))
    g_outputs.add_argument('-w', '--work-dir', action='store',
                           default=op.join(os.getcwd(), 'work'))

    opts = parser.parse_args()

    if opts.version:
        logging.info('fmriprep version ' + __version__)
        exit(0)

    settings = {
        'bids_root': op.abspath(opts.bids_root),
        'write_graph': opts.write_graph,
        'nthreads': opts.nthreads,
        'debug': opts.debug,
        'skull_strip_ants': opts.skull_strip_ants,
        'output_dir': op.abspath(opts.output_dir),
        'work_dir': op.abspath(opts.work_dir)
    }

    log_dir = op.join(settings['work_dir'], 'log')

    # Check and create output and working directories
    # Using locks to prevent https://github.com/poldracklab/mriqc/issues/111
    with LockFile('.fmriprep-folders-lock'):
        if not op.exists(settings['output_dir']):
            os.makedirs(settings['output_dir'])

<<<<<<< HEAD
    # Logging and work directory
    if opts.work_dir:
        settings['work_dir'] = op.abspath(opts.work_dir)
    else:
        logging.warning("No working directory set; using current directory.")
        settings['work_dir'] = op.abspath('.')

    log_dir = op.join(settings['work_dir'], 'log')
    if not op.exists(log_dir):
        os.makedirs(log_dir)
=======
        if not op.exists(settings['work_dir']):
            os.makedirs(settings['work_dir'])

        if not op.exists(log_dir):
            os.makedirs(log_dir)
>>>>>>> 23cc7c72

    # Set nipype config
    ncfg.update_config({
        'logging': {'log_directory': log_dir, 'log_to_file': True},
        'execution': {'crashdump_dir': log_dir}
    })

    # nipype plugin configuration
    plugin_settings = {'plugin': 'Linear'}
    if opts.use_plugin is not None:
        from yaml import load as loadyml
        with open(opts.use_plugin) as f:
            plugin_settings = loadyml(f)
    else:
        # Setup multiprocessing
        if settings['nthreads'] == 0:
            settings['nthreads'] = cpu_count()

        if settings['nthreads'] > 1:
            plugin_settings['plugin'] = 'MultiProc'
            plugin_settings['plugin_args'] = {'n_procs': settings['nthreads']}

    # Retrieve BIDS data
    imaging_data = get_subject(settings['bids_root'], opts.subject_id)

    # Build main workflow and run
    workflow = preproc_and_reports(imaging_data, settings=settings)
    workflow.base_dir = settings['work_dir']

    if opts.write_graph:
        workflow.write_graph()
    workflow.run(**plugin_settings)

# # This might be usefull in some future, but in principle we want single-subject runs.
# def fmri_preprocess_multiple(subject_list, plugin_settings, settings=None):
#     for subject in subject_list:
#         for session in subject_list[subject]:
#             imaging_data = subject_list[subject][session]
#             workflow = fmri_preprocess_single(imaging_data=imaging_data, settings=settings)
#             workflow.base_dir = settings['work_dir']
#             workflow.run(**plugin_settings)
#             return


if __name__ == '__main__':
    main()<|MERGE_RESOLUTION|>--- conflicted
+++ resolved
@@ -97,7 +97,7 @@
     opts = parser.parse_args()
 
     if opts.version:
-        logging.info('fmriprep version ' + __version__)
+        print('fmriprep version ' + __version__)
         exit(0)
 
     settings = {
@@ -118,24 +118,11 @@
         if not op.exists(settings['output_dir']):
             os.makedirs(settings['output_dir'])
 
-<<<<<<< HEAD
-    # Logging and work directory
-    if opts.work_dir:
-        settings['work_dir'] = op.abspath(opts.work_dir)
-    else:
-        logging.warning("No working directory set; using current directory.")
-        settings['work_dir'] = op.abspath('.')
-
-    log_dir = op.join(settings['work_dir'], 'log')
-    if not op.exists(log_dir):
-        os.makedirs(log_dir)
-=======
         if not op.exists(settings['work_dir']):
             os.makedirs(settings['work_dir'])
 
         if not op.exists(log_dir):
             os.makedirs(log_dir)
->>>>>>> 23cc7c72
 
     # Set nipype config
     ncfg.update_config({
