#!/usr/bin/env python
# -*- coding: utf-8 -*-
# emacs: -*- mode: python; py-indent-offset: 4; indent-tabs-mode: nil -*-
# vi: set ft=python sts=4 ts=4 sw=4 et:
"""
EPI MRI -processing workflows.

Originally coded by Craig Moodie. Refactored by the CRN Developers.
"""

import os
import os.path as op

from nipype.pipeline import engine as pe
from nipype.interfaces import ants
from nipype.interfaces import c3
from nipype.interfaces import fsl
from nipype.interfaces import io as nio
from nipype.interfaces import utility as niu
from niworkflows.interfaces.masks import BETRPT
from niworkflows.interfaces.registration import FLIRTRPT
from niworkflows.data import get_mni_icbm152_nlin_asym_09c

from fmriprep.interfaces import (DerivativesDataSink, FormatHMCParam,
                                 ImageDataSink)
from fmriprep.workflows.fieldmap import sdc_unwarp
from fmriprep.viz import stripped_brain_overlay
from fmriprep.workflows.sbref import _extract_wm


# pylint: disable=R0914
def epi_hmc(name='EPI_HMC', settings=None):
    """
    Performs :abbr:`HMC (head motion correction)` over the input
    :abbr:`EPI (echo-planar imaging)` image.
    """
    workflow = pe.Workflow(name=name)
    inputnode = pe.Node(niu.IdentityInterface(fields=['epi']), name='inputnode')
    outputnode = pe.Node(niu.IdentityInterface(
        fields=['epi_brain', 'xforms', 'epi_mask', 'epi_mean', 'movpar_file',
                'motion_confounds_file']), name='outputnode')

    # Head motion correction (hmc)
    hmc = pe.Node(fsl.MCFLIRT(
        save_mats=True, save_plots=True, mean_vol=True), name='EPI_hmc')

    pick_1st = pe.Node(fsl.ExtractROI(t_min=0, t_size=1), name='EPIPickFirst')
    hcm2itk = pe.MapNode(c3.C3dAffineTool(fsl2ras=True, itk_transform=True),
                         iterfield=['transform_file'], name='hcm2itk')

    avscale = pe.MapNode(fsl.utils.AvScale(all_param=True), name='AvScale',
                         iterfield=['mat_file'])
    avs_format = pe.Node(FormatHMCParam(), name='AVScale_Format')

    # Calculate EPI mask on the average after HMC
    bet_hmc = pe.Node(BETRPT(generate_report=True, mask=True, frac=0.6),
                      name='EPI_hmc_bet')

    workflow.connect([
        (inputnode, pick_1st, [('epi', 'in_file')]),
        (inputnode, hmc, [('epi', 'in_file')]),
        (hmc, hcm2itk, [('mat_file', 'transform_file')]),
        (pick_1st, hcm2itk, [('roi_file', 'source_file'),
                             ('roi_file', 'reference_file')]),
        (hcm2itk, outputnode, [('itk_transform', 'xforms')]),
        (hmc, outputnode, [('out_file', 'epi_brain'),
                           ('par_file', 'movpar_file')]),
        (hmc, avscale, [('mat_file', 'mat_file')]),
        (avscale, avs_format, [('translations', 'translations'),
                               ('rot_angles', 'rot_angles')]),
        (hmc, bet_hmc, [('mean_img', 'in_file')]),
        (hmc, avscale, [('mean_img', 'ref_file')]),
        (avs_format, outputnode, [('out_file', 'motion_confounds_file')]),
        (bet_hmc, outputnode, [('mask_file', 'epi_mask'),
                               ('out_file', 'epi_mean')]),
    ])

    # Write corrected file in the designated output dir
    ds_hmc = pe.Node(
        DerivativesDataSink(base_directory=settings['output_dir'],
                            suffix='preproc'),
        name='DerivativesHMC'
    )

    ds_mask = pe.Node(
        DerivativesDataSink(base_directory=settings['output_dir'],
                            suffix='brainmask'),
        name='DerivativesEPImask'
    )

    ds_betrpt = pe.Node(nio.DataSink(), name="BETRPTDS")
    ds_betrpt.inputs.base_directory = op.join(settings['output_dir'],
                                              'reports')

    mean_epi_stripped_overlay = pe.Node(
        niu.Function(
            input_names=['in_file', 'overlay_file', 'out_file'],
            output_names=['out_file'],
            function=stripped_brain_overlay
        ),
        name='MeanEPIStrippedOverlay'
    )
    #  name needs to be based on source_file
    mean_epi_stripped_overlay.inputs.out_file = 'mean_epi_overlay.svg'

    mean_epi_overlay_ds = pe.Node(
        ImageDataSink(base_directory=settings['output_dir']),
        name="MeanEPIOverlayDS",
    )

    workflow.connect([
        (inputnode, ds_hmc, [('epi', 'source_file')]),
        (inputnode, ds_mask, [('epi', 'source_file')]),
        (inputnode, mean_epi_overlay_ds, [('epi', 'origin_file')]),
        (hmc, ds_hmc, [('out_file', 'in_file')]),
        (bet_hmc, ds_mask, [('mask_file', 'in_file')]),
<<<<<<< HEAD
=======
        (avs_format, ds_motion, [('out_file', 'in_file')]),
>>>>>>> 77c7d335
        (hmc, mean_epi_stripped_overlay, [('mean_img', 'overlay_file')]),
        (bet_hmc, mean_epi_stripped_overlay, [('mask_file', 'in_file')]),
        (hmc, mean_epi_overlay_ds, [('mean_img', 'overlay_file')]),
        (bet_hmc, mean_epi_overlay_ds, [('mask_file', 'base_file')]),
        (mean_epi_stripped_overlay, mean_epi_overlay_ds,
         [('out_file', 'in_file')]),
        (bet_hmc, ds_betrpt, [('out_report', '@betrpt')])
    ])

    return workflow


def epi_mean_t1_registration(name='EPIMeanNormalization', settings=None):
    """
    Uses FSL FLIRT with the BBR cost function to find the transform that
    maps the EPI space into the T1-space
    """
    workflow = pe.Workflow(name=name)
    inputnode = pe.Node(
        niu.IdentityInterface(fields=['epi', 'epi_mean', 't1_brain',
                                      't1_seg', 't1w']),
        name='inputnode'
    )
    outputnode = pe.Node(
        niu.IdentityInterface(fields=['mat_epi_to_t1', 'mat_t1_to_epi',
                                      'itk_epi_to_t1', 'itk_t1_to_epi']),
        name='outputnode'
    )

    # Extract wm mask from segmentation
    wm_mask = pe.Node(
        niu.Function(input_names=['in_file'], output_names=['out_file'],
                     function=_extract_wm),
        name='WM_mask'
    )

    flt_bbr_init = pe.Node(
        FLIRTRPT(generate_report=True, dof=6, out_matrix_file='init.mat',
                 out_file='init.nii.gz'),
        name='Flirt_BBR_init'
    )
    flt_bbr = pe.Node(
        FLIRTRPT(generate_report=True, dof=6, cost_func='bbr',
                 out_file='bbr.nii.gz'),
        name='Flirt_BBR'
    )
    flt_bbr.inputs.schedule = op.join(os.getenv('FSLDIR'),
                                      'etc/flirtsch/bbr.sch')

    # make equivalent warp fields
    invt_bbr = pe.Node(fsl.ConvertXFM(invert_xfm=True), name='Flirt_BBR_Inv')

    #  EPI to T1 transform matrix is from fsl, using c3 tools to convert to
    #  something ANTs will like.
    fsl2itk_fwd = pe.Node(c3.C3dAffineTool(fsl2ras=True, itk_transform=True),
                          name='fsl2itk_fwd')
    fsl2itk_inv = pe.Node(c3.C3dAffineTool(fsl2ras=True, itk_transform=True),
                          name='fsl2itk_inv')

    # Write registrated file in the designated output dir
    ds_tfm_fwd = pe.Node(
        DerivativesDataSink(base_directory=settings['output_dir'],
                            suffix='target-T1w_affine'),
        name='DerivEPI_to_T1w_fwd'
    )
    ds_tfm_inv = pe.Node(
        DerivativesDataSink(base_directory=settings['output_dir'],
                            suffix='target-meanBOLD_affine'),
        name='DerivEPI_to_T1w_inv'
    )

    ds_flt_bbr = pe.Node(nio.DataSink(), name="FLTBBRDS")
    ds_flt_bbr.inputs.base_directory = op.join(settings['output_dir'],
                                                'reports')

    workflow.connect([
        (inputnode, wm_mask, [('t1_seg', 'in_file')]),
        (inputnode, flt_bbr_init, [('t1_brain', 'reference')]),
        (inputnode, fsl2itk_fwd, [('t1_brain', 'reference_file'),
                                  ('epi_mean', 'source_file')]),
        (inputnode, fsl2itk_inv, [('epi_mean', 'reference_file'),
                                  ('t1_brain', 'source_file')]),
        (inputnode, flt_bbr_init, [('epi_mean', 'in_file')]),
        (flt_bbr_init, flt_bbr, [('out_matrix_file', 'in_matrix_file')]),
        (inputnode, flt_bbr, [('t1_brain', 'reference')]),
        (inputnode, flt_bbr, [('epi_mean', 'in_file')]),
        (wm_mask, flt_bbr, [('out_file', 'wm_seg')]),
        (flt_bbr, invt_bbr, [('out_matrix_file', 'in_file')]),
        (invt_bbr, outputnode, [('out_file', 'mat_t1_to_epi')]),
        (flt_bbr, outputnode, [('out_matrix_file', 'mat_epi_to_t1')]),
        (flt_bbr, fsl2itk_fwd, [('out_matrix_file', 'transform_file')]),
        (invt_bbr, fsl2itk_inv, [('out_file', 'transform_file')]),
        (fsl2itk_fwd, outputnode, [('itk_transform', 'itk_epi_to_t1')]),
        (fsl2itk_inv, outputnode, [('itk_transform', 'itk_t1_to_epi')]),
        (inputnode, ds_tfm_fwd, [('epi', 'source_file')]),
        (inputnode, ds_tfm_inv, [('t1w', 'source_file')]),
        (fsl2itk_fwd, ds_tfm_fwd, [('itk_transform', 'in_file')]),
        (fsl2itk_inv, ds_tfm_inv, [('itk_transform', 'in_file')]),
        (flt_bbr, ds_flt_bbr, [('out_report', 'flt_bbr_rpt')])
    ])

    # Plots for report
    epi_to_t1 = pe.Node(
        niu.Function(
            input_names=['in_file', 'overlay_file', 'out_file'],
            output_names=['out_file'],
            function=stripped_brain_overlay
        ),
        name='PNG_epi_to_t1'
    )
    epi_to_t1.inputs.out_file = 'epi_to_t1.svg'

    # Write corrected file in the designated output dir
    epi_to_t1_ds = pe.Node(
        ImageDataSink(base_directory=settings['output_dir']),
        name="datasink",
    )

    workflow.connect([
        (flt_bbr, epi_to_t1, [('out_file', 'overlay_file')]),
        (inputnode, epi_to_t1, [('t1_seg', 'in_file')]),
        (flt_bbr, epi_to_t1_ds, [('out_file', 'overlay_file')]),
        (inputnode, epi_to_t1_ds, [('t1_seg', 'base_file')]),
        (epi_to_t1, epi_to_t1_ds, [('out_file', 'in_file')]),
        (inputnode, epi_to_t1_ds, [('epi', 'origin_file')])
    ])

    return workflow


def epi_sbref_registration(settings, name='EPI_SBrefRegistration'):
    workflow = pe.Workflow(name=name)
    inputnode = pe.Node(
        niu.IdentityInterface(fields=['epi', 'epi_brain', 'sbref_brain',
                                      'epi_mean', 'sbref_brain_mask']),
        name='inputnode'
    )
    outputnode = pe.Node(niu.IdentityInterface(
        fields=['epi_registered', 'out_mat', 'out_mat_inv']), name='outputnode')

    inu = pe.Node(ants.N4BiasFieldCorrection(dimension=3), name='EPImeanBias')
    epi_sbref = pe.Node(FLIRTRPT(generate_report=True, dof=6,
                                 out_matrix_file='init.mat',
                                 out_file='init.nii.gz'),
                        name='EPI2SBRefRegistration')
    # make equivalent inv
    sbref_epi = pe.Node(fsl.ConvertXFM(invert_xfm=True), name="SBRefEPI")

    epi_split = pe.Node(fsl.Split(dimension='t'), name='EPIsplit')
    epi_xfm = pe.MapNode(fsl.preprocess.ApplyXFM(), name='EPIapplyXFM',
                         iterfield=['in_file'])
    epi_merge = pe.Node(fsl.Merge(dimension='t'), name='EPImergeback')

    ds_sbref = pe.Node(
        DerivativesDataSink(base_directory=settings['output_dir'],
                            suffix='preproc'), name='DerivHMC_SBRef')

    ds_flirtrpt = pe.Node(nio.DataSink(), name="FLIRTRPTDS")
    ds_flirtrpt.inputs.base_directory = op.join(settings['output_dir'],
                                                'reports')

    workflow.connect([
        (inputnode, epi_split, [('epi_brain', 'in_file')]),
        (inputnode, epi_sbref, [('sbref_brain', 'reference')]),
        (inputnode, epi_xfm, [('sbref_brain', 'reference')]),
        (inputnode, inu, [('epi_mean', 'input_image')]),
        (inu, epi_sbref, [('output_image', 'in_file')]),

        (epi_split, epi_xfm, [('out_files', 'in_file')]),
        (epi_sbref, epi_xfm, [('out_matrix_file', 'in_matrix_file')]),
        (epi_xfm, epi_merge, [('out_file', 'in_files')]),
        (epi_sbref, outputnode, [('out_matrix_file', 'out_mat')]),
        (epi_merge, outputnode, [('merged_file', 'epi_registered')]),

        (epi_sbref, sbref_epi, [('out_matrix_file', 'in_file')]),
        (sbref_epi, outputnode, [('out_file', 'out_mat_inv')]),

        (epi_merge, ds_sbref, [('merged_file', 'in_file')]),
        (inputnode, ds_sbref, [('epi', 'source_file')]),
        (epi_sbref, ds_flirtrpt, [('out_report', '@flirtrpt')])
    ])

    #  Plot for report
    post_merge_mean = pe.Node(fsl.MeanImage(), name='PostEPIMean')
    mean_epi_to_sbref_overlay = pe.Node(
        niu.Function(
            input_names=["in_file", "overlay_file", "out_file"],
            output_names=["out_file"],
            function=stripped_brain_overlay
        ),
        name="MeanEPIToSbref"
    )
    mean_epi_to_sbref_overlay.inputs.out_file = "mean_epi_to_sbref.svg"

    mean_epi_to_sbref_ds = pe.Node(
        ImageDataSink(base_directory=settings['output_dir']),
        name="datasink",
    )

    workflow.connect([
        (epi_merge, post_merge_mean, [('merged_file', 'in_file')]),
        (inputnode, mean_epi_to_sbref_overlay, [('sbref_brain_mask', 'in_file')]),
        (post_merge_mean, mean_epi_to_sbref_overlay, [('out_file', 'overlay_file')]),
        (inputnode, mean_epi_to_sbref_ds, [('sbref_brain_mask', 'base_file')]),
        (post_merge_mean, mean_epi_to_sbref_ds, [('out_file', 'overlay_file')]),
        (mean_epi_to_sbref_overlay, mean_epi_to_sbref_ds, [('out_file', 'in_file')]),
        (inputnode, mean_epi_to_sbref_ds, [('epi', 'origin_file')])
    ])

    return workflow


def epi_mni_transformation(name='EPIMNITransformation', settings=None):
    workflow = pe.Workflow(name=name)
    inputnode = pe.Node(
        niu.IdentityInterface(fields=[
            'itk_epi_to_t1',
            't1_2_mni_forward_transform',
            'epi',
            'epi_mask',
            't1',
            'hmc_xforms'
        ]),
        name='inputnode'
    )

    def _aslist(in_value):
        if isinstance(in_value, list):
            return in_value
        return [in_value]

    gen_ref = pe.Node(niu.Function(
        input_names=['fixed_image', 'moving_image'], output_names=['out_file'],
        function=_gen_reference), name='GenNewMNIReference')
    gen_ref.inputs.fixed_image = op.join(get_mni_icbm152_nlin_asym_09c(),
                                         '1mm_T1.nii.gz')

    split = pe.Node(fsl.Split(dimension='t'), name='SplitEPI')
    merge_transforms = pe.MapNode(niu.Merge(3),
                                  iterfield=['in3'], name='MergeTransforms')
    epi_to_mni_transform = pe.MapNode(
        ants.ApplyTransforms(), iterfield=['input_image', 'transforms'],
        name='EPIToMNITransform')
    epi_to_mni_transform.terminal_output = 'file'
    merge = pe.Node(fsl.Merge(dimension='t'), name='MergeEPI')

    mask_merge_tfms = pe.Node(niu.Merge(2), name='MaskMergeTfms')
    mask_mni_tfm = pe.Node(
        ants.ApplyTransforms(interpolation='NearestNeighbor'),
        name='MaskToMNI'
    )

    # Write corrected file in the designated output dir
    ds_mni = pe.Node(
        DerivativesDataSink(base_directory=settings['output_dir'],
                            suffix='space-MNI152NLin2009cAsym_preproc'),
        name='DerivativesHMCMNI'
    )
    ds_mni_mask = pe.Node(
        DerivativesDataSink(base_directory=settings['output_dir'],
                            suffix='space-MNI152NLin2009cAsym_brainmask'),
        name='DerivativesHMCMNImask'
    )

    workflow.connect([
        (inputnode, ds_mni, [('epi', 'source_file')]),
        (inputnode, ds_mni_mask, [('epi', 'source_file')]),
        (inputnode, gen_ref, [('epi_mask', 'moving_image')]),
        (inputnode, merge_transforms, [('t1_2_mni_forward_transform', 'in1'),
                                       (('itk_epi_to_t1', _aslist), 'in2'),
                                       ('hmc_xforms', 'in3')]),
        (inputnode, mask_merge_tfms, [('t1_2_mni_forward_transform', 'in1'),
                                      (('itk_epi_to_t1', _aslist), 'in2')]),
        (inputnode, split, [('epi', 'in_file')]),
        (split, epi_to_mni_transform, [('out_files', 'input_image')]),
        (merge_transforms, epi_to_mni_transform, [('out', 'transforms')]),
        (gen_ref, epi_to_mni_transform, [('out_file', 'reference_image')]),
        (epi_to_mni_transform, merge, [('output_image', 'in_files')]),
        (merge, ds_mni, [('merged_file', 'in_file')]),
        (mask_merge_tfms, mask_mni_tfm, [('out', 'transforms')]),
        (gen_ref, mask_mni_tfm, [('out_file', 'reference_image')]),
        (inputnode, mask_mni_tfm, [('epi_mask', 'input_image')]),
        (mask_mni_tfm, ds_mni_mask, [('output_image', 'in_file')])
    ])

    return workflow


# pylint: disable=R0914
def epi_unwarp(name='EPIUnwarpWorkflow', settings=None):
    """ A workflow to correct EPI images """
    workflow = pe.Workflow(name=name)
    inputnode = pe.Node(
        niu.IdentityInterface(fields=['epi', 'fmap', 'fmap_ref', 'fmap_mask',
                                      't1_seg']),
        name='inputnode'
    )
    outputnode = pe.Node(
        niu.IdentityInterface(fields=['epi_unwarp', 'epi_mean', 'epi_mask']),
        name='outputnode'
    )

    unwarp = sdc_unwarp()
    unwarp.inputs.inputnode.hmc_movpar = ''

    # Compute outputs
    mean = pe.Node(fsl.MeanImage(dimension='T'), name='EPImean')
    bet = pe.Node(BETRPT(generate_report=True, frac=0.6, mask=True),
                  name='EPIBET')

    ds_epi_unwarp = pe.Node(
        DerivativesDataSink(base_directory=settings['output_dir'],
                            suffix='epi_unwarp'),
        name='DerivUnwarp_EPUnwarp_EPI'
    )

    workflow.connect([
        (inputnode, unwarp, [('fmap', 'inputnode.fmap'),
                             ('fmap_ref', 'inputnode.fmap_ref'),
                             ('fmap_mask', 'inputnode.fmap_mask'),
                             ('epi', 'inputnode.in_file')]),
        (inputnode, ds_epi_unwarp, [('epi', 'source_file')]),
        (unwarp, mean, [('outputnode.out_file', 'in_file')]),
        (mean, bet, [('out_file', 'in_file')]),
        (bet, outputnode, [('out_file', 'epi_mean'),
                           ('mask_file', 'epi_mask')]),
        (unwarp, outputnode, [('outputnode.out_file', 'epi_unwarp')]),
        (unwarp, ds_epi_unwarp, [('outputnode.out_file', 'in_file')])
    ])

    # Plot result
    epi_corr = pe.Node(
        niu.Function(
            input_names=['in_file', 'overlay_file', 'out_file'],
            output_names=['out_file'],
            function=stripped_brain_overlay
        ),
        name='EPICorr'
    )
    epi_corr.inputs.out_file = 'corrected_EPI.svg'

    epi_corr_ds = pe.Node(
        ImageDataSink(base_directory=settings['output_dir']),
        name="datasink",
    )

    workflow.connect([
        (bet, epi_corr, [('out_file', 'overlay_file')]),
        (inputnode, epi_corr, [('fmap_mask', 'in_file')]),
        (bet, epi_corr_ds, [('out_file', 'overlay_file')]),
        (inputnode, epi_corr_ds, [('fmap_mask', 'base_file')]),
        (epi_corr, epi_corr_ds, [('out_file', 'in_file')]),
        (inputnode, epi_corr_ds, [('epi', 'origin_file')])
    ])

    return workflow


def _gen_reference(fixed_image, moving_image, out_file=None):
    import os.path as op
    import numpy as np
    import nibabel as nb
    from nibabel.affines import apply_affine

    if out_file is None:
        fname, ext = op.splitext(op.basename(fixed_image))
        if ext == '.gz':
            fname, ext2 = op.splitext(fname)
            ext = ext2 + ext
        out_file = op.abspath('%s_wm%s' % (fname, ext))

    imref = nb.load(fixed_image)
    immov = nb.load(moving_image)

    orig = apply_affine(imref.affine, [-0.5] * 3)
    end = apply_affine(imref.affine,
                       [s - 0.5 for s in imref.get_data().shape[:3]])

    mov_spacing = immov.get_header().get_zooms()[:3]
    new_sizes = np.ceil((end-orig)/mov_spacing)

    new_affine = immov.affine
    ref_center = apply_affine(imref.affine, (0.5 * (np.array(
        imref.get_data().shape[:3]))))

    new_center = new_affine[:3, :3].dot(new_sizes)
    new_affine[:3, 3] = -0.5 * new_center + ref_center

    new_ref_im = nb.Nifti1Image(np.zeros(tuple(new_sizes.astype(int))),
                                new_affine, immov.get_header())
    new_ref_im.to_filename(out_file)

    return out_file<|MERGE_RESOLUTION|>--- conflicted
+++ resolved
@@ -114,10 +114,6 @@
         (inputnode, mean_epi_overlay_ds, [('epi', 'origin_file')]),
         (hmc, ds_hmc, [('out_file', 'in_file')]),
         (bet_hmc, ds_mask, [('mask_file', 'in_file')]),
-<<<<<<< HEAD
-=======
-        (avs_format, ds_motion, [('out_file', 'in_file')]),
->>>>>>> 77c7d335
         (hmc, mean_epi_stripped_overlay, [('mean_img', 'overlay_file')]),
         (bet_hmc, mean_epi_stripped_overlay, [('mask_file', 'in_file')]),
         (hmc, mean_epi_overlay_ds, [('mean_img', 'overlay_file')]),
