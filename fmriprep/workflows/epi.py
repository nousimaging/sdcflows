#!/usr/bin/env python
# -*- coding: utf-8 -*-
# emacs: -*- mode: python; py-indent-offset: 4; indent-tabs-mode: nil -*-
# vi: set ft=python sts=4 ts=4 sw=4 et:
"""
EPI MRI -processing workflows.

Originally coded by Craig Moodie. Refactored by the CRN Developers.
"""

import os
import os.path as op

from nipype.pipeline import engine as pe
from nipype.interfaces import ants
from nipype.interfaces import c3
from nipype.interfaces import fsl
from nipype.interfaces import io as nio
from nipype.interfaces import utility as niu
from niworkflows.data import get_mni_template_ras
from niworkflows.common.report_interfaces import BETRPT, FLIRTRPT
from niworkflows.data import get_mni_icbm152_nlin_asym_09c

from fmriprep.interfaces import (DerivativesDataSink, FormatHMCParam,
                                 ImageDataSink)
from fmriprep.workflows.fieldmap import sdc_unwarp
from fmriprep.viz import stripped_brain_overlay
from fmriprep.workflows.sbref import _extract_wm


# pylint: disable=R0914
def epi_hmc(name='EPI_HMC', settings=None):
    """
    Performs :abbr:`HMC (head motion correction)` over the input
    :abbr:`EPI (echo-planar imaging)` image.
    """
    workflow = pe.Workflow(name=name)
    inputnode = pe.Node(niu.IdentityInterface(fields=['epi']), name='inputnode')
    outputnode = pe.Node(niu.IdentityInterface(
        fields=['epi_brain', 'xforms', 'epi_mask', 'epi_mean', 'movpar_file']), name='outputnode')

    pre_bet_mean = pe.Node(fsl.MeanImage(dimension='T'), name='PreBETMean')

    bet = pe.Node(BETRPT(functional=True, frac=0.6), name='EPI_bet')

    # Head motion correction (hmc)
    hmc = pe.Node(fsl.MCFLIRT(
        save_mats=True, save_plots=True, mean_vol=True), name='EPI_hmc')

    pick_1st = pe.Node(fsl.ExtractROI(t_min=0, t_size=1), name='EPIPickFirst')
    hcm2itk = pe.MapNode(c3.C3dAffineTool(fsl2ras=True, itk_transform=True),
                         iterfield=['transform_file'], name='hcm2itk')

    avscale = pe.MapNode(fsl.utils.AvScale(all_param=True), name='AvScale',
                         iterfield=['mat_file'])
    avs_format = pe.Node(FormatHMCParam(), name='AVScale_Format')

    # Calculate EPI mask on the average after HMC
    bet_hmc = pe.Node(BETRPT(mask=True, frac=0.6), name='EPI_hmc_bet')

    workflow.connect([
        (inputnode, pick_1st, [('epi', 'in_file')]),
        (inputnode, bet, [('epi', 'in_file')]),
        (inputnode, pre_bet_mean, [('epi', 'in_file')]),
        (bet, hmc, [('out_file', 'in_file')]),
        (hmc, hcm2itk, [('mat_file', 'transform_file')]),
        (pick_1st, hcm2itk, [('roi_file', 'source_file'),
                             ('roi_file', 'reference_file')]),
        (hcm2itk, outputnode, [('itk_transform', 'xforms')]),
        (hmc, outputnode, [('out_file', 'epi_brain'),
                           ('par_file', 'movpar_file')]),
        (hmc, avscale, [('mat_file', 'mat_file')]),
        (avscale, avs_format, [('translations', 'translations'),
                               ('rot_angles', 'rot_angles')]),
        (hmc, bet_hmc, [('mean_img', 'in_file')]),
        (hmc, avscale, [('mean_img', 'ref_file')]),
        (bet_hmc, outputnode, [('mask_file', 'epi_mask'),
                               ('out_file', 'epi_mean')]),
    ])

    # Write corrected file in the designated output dir
    ds_hmc = pe.Node(
        DerivativesDataSink(base_directory=settings['output_dir'],
                            suffix='hmc'),
        name='DerivativesHMC'
    )

    ds_mats = pe.Node(
        DerivativesDataSink(base_directory=settings['output_dir'],
                            suffix='hmc'),
        name='DerivativesHMCmats'
    )

    ds_mask = pe.Node(
        DerivativesDataSink(base_directory=settings['output_dir'],
                            suffix='hmc_bmask'),
        name='DerivativesEPImask'
    )

    ds_motion = pe.Node(
        DerivativesDataSink(base_directory=settings['output_dir'],
                            suffix='hmc'),
        name='DerivativesParamsHMC'
    )

    ds_betrpt = pe.Node(nio.DataSink(), name="BETRPTDS")
    ds_betrpt.inputs.base_directory = op.join(settings['output_dir'],
                                              'reports')

    mean_epi_stripped_overlay = pe.Node(
        niu.Function(
            input_names=['in_file', 'overlay_file', 'out_file'],
            output_names=['out_file'],
            function=stripped_brain_overlay
        ),
        name='MeanEPIStrippedOverlay'
    )
    #  name needs to be based on source_file
    mean_epi_stripped_overlay.inputs.out_file = 'mean_epi_overlay.svg'

    mean_epi_overlay_ds = pe.Node(
        ImageDataSink(base_directory=settings['output_dir']),
        name="MeanEPIOverlayDS",
    )

    workflow.connect([
        (inputnode, ds_hmc, [('epi', 'source_file')]),
        (inputnode, ds_mats, [('epi', 'source_file')]),
        (inputnode, ds_mask, [('epi', 'source_file')]),
        (inputnode, ds_motion, [('epi', 'source_file')]),
        (inputnode, mean_epi_overlay_ds, [('epi', 'origin_file')]),
        (hmc, ds_hmc, [('out_file', 'in_file')]),
        (hcm2itk, ds_mats, [('itk_transform', 'in_file')]),
        (bet_hmc, ds_mask, [('mask_file', 'in_file')]),
        (avs_format, ds_motion, [('out_file', 'in_file')]),
        (pre_bet_mean, mean_epi_stripped_overlay, [('out_file', 'overlay_file')]),
        (bet_hmc, mean_epi_stripped_overlay, [('mask_file', 'in_file')]),
        (pre_bet_mean, mean_epi_overlay_ds, [('out_file', 'overlay_file')]),
        (bet_hmc, mean_epi_overlay_ds, [('mask_file', 'base_file')]),
        (mean_epi_stripped_overlay, mean_epi_overlay_ds,
         [('out_file', 'in_file')]),
        (bet, ds_betrpt, [('out_report', '@betrpt')])
    ])

    return workflow


def epi_mean_t1_registration(name='EPIMeanNormalization', settings=None):
    """
    Uses FSL FLIRT with the BBR cost function to find the transform that
    maps the EPI space into the T1-space
    """
    workflow = pe.Workflow(name=name)
    inputnode = pe.Node(
        niu.IdentityInterface(fields=['epi', 'epi_mean', 't1_brain',
                                      't1_seg']),
        name='inputnode'
    )
    outputnode = pe.Node(
        niu.IdentityInterface(fields=['mat_epi_to_t1', 'mat_t1_to_epi']),
        name='outputnode'
    )

    # Extract wm mask from segmentation
    wm_mask = pe.Node(
        niu.Function(input_names=['in_file'], output_names=['out_file'],
                     function=_extract_wm),
        name='WM_mask'
    )

    flt_bbr_init = pe.Node(
        FLIRTRPT(generate_report=True, dof=6, out_matrix_file='init.mat',
                 out_file='init.nii.gz'),
        name='Flirt_BBR_init'
    )
    flt_bbr = pe.Node(
        FLIRTRPT(generate_report=True, dof=6, cost_func='bbr',
                 out_file='bbr.nii.gz'),
        name='Flirt_BBR'
    )
    flt_bbr.inputs.schedule = op.join(os.getenv('FSLDIR'),
                                      'etc/flirtsch/bbr.sch')

    # make equivalent warp fields
    invt_bbr = pe.Node(fsl.ConvertXFM(invert_xfm=True), name='Flirt_BBR_Inv')

    #  EPI to T1 transform matrix is from fsl, using c3 tools to convert to
    #  something ANTs will like.
    fsl2itk_fwd = pe.Node(c3.C3dAffineTool(fsl2ras=True, itk_transform=True),
                          name='fsl2itk_fwd')
    fsl2itk_inv = pe.Node(c3.C3dAffineTool(fsl2ras=True, itk_transform=True),
                          name='fsl2itk_inv')

    # Write EPI mean in T1w space
    ds_t1w = pe.Node(
        DerivativesDataSink(base_directory=settings['output_dir'],
                            suffix='hmc_t1'),
        name='DerivHMC_T1w'
    )
    # Write registrated file in the designated output dir
    ds_tfm_fwd = pe.Node(
        DerivativesDataSink(base_directory=settings['output_dir'],
                            suffix='epi2t1w_affine'),
        name='DerivEPI_to_T1w_fwd'
    )
    ds_tfm_inv = pe.Node(
        DerivativesDataSink(base_directory=settings['output_dir'],
                            suffix='t1w2epi_affine'),
        name='DerivEPI_to_T1w_inv'
    )

    ds_flt_bbr = pe.Node(nio.DataSink(), name="FLTBBRDS")
    ds_flt_bbr.inputs.base_directory = op.join(settings['output_dir'],
                                                'reports')

    workflow.connect([
        (inputnode, wm_mask, [('t1_seg', 'in_file')]),
        (inputnode, flt_bbr_init, [('t1_brain', 'reference')]),
        (inputnode, fsl2itk_fwd, [('t1_brain', 'reference_file'),
                                  ('epi_mean', 'source_file')]),
        (inputnode, fsl2itk_inv, [('epi_mean', 'reference_file'),
                                  ('t1_brain', 'source_file')]),
        (inputnode, flt_bbr_init, [('epi_mean', 'in_file')]),
        (flt_bbr_init, flt_bbr, [('out_matrix_file', 'in_matrix_file')]),
        (inputnode, flt_bbr, [('t1_brain', 'reference')]),
        (inputnode, flt_bbr, [('epi_mean', 'in_file')]),
        (wm_mask, flt_bbr, [('out_file', 'wm_seg')]),
        (flt_bbr, invt_bbr, [('out_matrix_file', 'in_file')]),
        (invt_bbr, outputnode, [('out_file', 'mat_t1_to_epi')]),
        (flt_bbr, fsl2itk_fwd, [('out_matrix_file', 'transform_file')]),
        (invt_bbr, fsl2itk_inv, [('out_file', 'transform_file')]),
        (fsl2itk_fwd, outputnode, [('itk_transform', 'itk_epi_to_t1')]),
        (fsl2itk_inv, outputnode, [('itk_transform', 'itk_t1_to_epi')]),
        (inputnode, ds_tfm_fwd, [('epi', 'source_file')]),
        (inputnode, ds_tfm_inv, [('epi', 'source_file')]),
        (inputnode, ds_t1w, [('epi', 'source_file')]),
        (fsl2itk_fwd, ds_tfm_fwd, [('itk_transform', 'in_file')]),
        (fsl2itk_inv, ds_tfm_inv, [('itk_transform', 'in_file')]),
        (flt_bbr, ds_t1w, [('out_file', 'in_file')]),
<<<<<<< HEAD
        (flr_bbr, ds_flt_bbr, [('html_report', 'flt_bbr_rpt')])
=======
        (flr_bbr, ds_flt_bbr, [('out_report', '@flt_bbr_rpt')])
>>>>>>> 454e20e8
    ])

    # Plots for report
    epi_to_t1 = pe.Node(
        niu.Function(
            input_names=['in_file', 'overlay_file', 'out_file'],
            output_names=['out_file'],
            function=stripped_brain_overlay
        ),
        name='PNG_epi_to_t1'
    )
    epi_to_t1.inputs.out_file = 'epi_to_t1.svg'

    # Write corrected file in the designated output dir
    epi_to_t1_ds = pe.Node(
        ImageDataSink(base_directory=settings['output_dir']),
        name="datasink",
    )

    workflow.connect([
        (flt_bbr, epi_to_t1, [('out_file', 'overlay_file')]),
        (inputnode, epi_to_t1, [('t1_seg', 'in_file')]),
        (flt_bbr, epi_to_t1_ds, [('out_file', 'overlay_file')]),
        (inputnode, epi_to_t1_ds, [('t1_seg', 'base_file')]),
        (epi_to_t1, epi_to_t1_ds, [('out_file', 'in_file')]),
        (inputnode, epi_to_t1_ds, [('epi', 'origin_file')])
    ])

    return workflow


def epi_sbref_registration(settings, name='EPI_SBrefRegistration'):
    workflow = pe.Workflow(name=name)
    inputnode = pe.Node(
        niu.IdentityInterface(fields=['epi', 'epi_brain', 'sbref_brain',
                                      'sbref_brain_mask']),
        name='inputnode'
    )
    outputnode = pe.Node(niu.IdentityInterface(
        fields=['epi_registered', 'out_mat', 'out_mat_inv']), name='outputnode')

    mean = pe.Node(fsl.MeanImage(dimension='T'), name='EPImean')
    inu = pe.Node(ants.N4BiasFieldCorrection(dimension=3), name='EPImeanBias')
    epi_sbref = pe.Node(FLIRTRPT(generate_report=True, dof=6,
                                 out_matrix_file='init.mat',
                                 out_file='init.nii.gz'),
                        name='EPI2SBRefRegistration')
    # make equivalent inv
    sbref_epi = pe.Node(fsl.ConvertXFM(invert_xfm=True), name="SBRefEPI")

    epi_split = pe.Node(fsl.Split(dimension='t'), name='EPIsplit')
    epi_xfm = pe.MapNode(fsl.ApplyXfm(), name='EPIapplyxfm',
                         iterfield=['in_file'])
    epi_merge = pe.Node(fsl.Merge(dimension='t'), name='EPImergeback')

    ds_sbref = pe.Node(
        DerivativesDataSink(base_directory=settings['output_dir'],
                            suffix='hmc_sbref'), name='DerivHMC_SBRef')

    ds_flirtrpt = pe.Node(nio.DataSink(), name="FLIRTRPTDS")
    ds_flirtrpt.inputs.base_directory = op.join(settings['output_dir'],
                                                'reports')

    workflow.connect([
        (inputnode, epi_split, [('epi_brain', 'in_file')]),
        (inputnode, epi_sbref, [('sbref_brain', 'reference')]),
        (inputnode, epi_xfm, [('sbref_brain', 'reference')]),
        (inputnode, mean, [('epi_brain', 'in_file')]),
        (mean, inu, [('out_file', 'input_image')]),
        (inu, epi_sbref, [('output_image', 'in_file')]),

        (epi_split, epi_xfm, [('out_files', 'in_file')]),
        (epi_sbref, epi_xfm, [('out_matrix_file', 'in_matrix_file')]),
        (epi_xfm, epi_merge, [('out_file', 'in_files')]),
        (epi_sbref, outputnode, [('out_matrix_file', 'out_mat')]),
        (epi_merge, outputnode, [('merged_file', 'epi_registered')]),

        (epi_sbref, sbref_epi, [('out_matrix_file', 'in_file')]),
        (sbref_epi, outputnode, [('out_file', 'out_mat_inv')]),

        (epi_merge, ds_sbref, [('merged_file', 'in_file')]),
        (inputnode, ds_sbref, [('epi', 'source_file')]),
        (epi_sbref, ds_flirtrpt, [('out_report', '@flirtrpt')])
    ])

    #  Plot for report
    post_merge_mean = pe.Node(fsl.MeanImage(), name='PostEPIMean')
    mean_epi_to_sbref_overlay = pe.Node(
        niu.Function(
            input_names=["in_file", "overlay_file", "out_file"],
            output_names=["out_file"],
            function=stripped_brain_overlay
        ),
        name="MeanEPIToSbref"
    )
    mean_epi_to_sbref_overlay.inputs.out_file = "mean_epi_to_sbref.svg"

    mean_epi_to_sbref_ds = pe.Node(
        ImageDataSink(base_directory=settings['output_dir']),
        name="datasink",
    )

    workflow.connect([
        (epi_merge, post_merge_mean, [('merged_file', 'in_file')]),
        (inputnode, mean_epi_to_sbref_overlay, [('sbref_brain_mask', 'in_file')]),
        (post_merge_mean, mean_epi_to_sbref_overlay, [('out_file', 'overlay_file')]),
        (inputnode, mean_epi_to_sbref_ds, [('sbref_brain_mask', 'base_file')]),
        (post_merge_mean, mean_epi_to_sbref_ds, [('out_file', 'overlay_file')]),
        (mean_epi_to_sbref_overlay, mean_epi_to_sbref_ds, [('out_file', 'in_file')]),
        (inputnode, mean_epi_to_sbref_ds, [('epi', 'origin_file')])
    ])

    return workflow


def epi_mni_transformation(name='EPIMNITransformation', settings=None):
    workflow = pe.Workflow(name=name)
    inputnode = pe.Node(
        niu.IdentityInterface(fields=[
            'mat_epi_to_t1',
            't1_2_mni_forward_transform',
            'epi',
            'epi_mask',
            't1',
            'hmc_xforms'
        ]),
        name='inputnode'
    )

    def _aslist(in_value):
        if isinstance(in_value, list):
            return in_value
        return [in_value]

    pick_1st = pe.Node(fsl.ExtractROI(t_min=0, t_size=1), name='EPIPickFirst')

    gen_ref = pe.Node(niu.Function(
        input_names=['fixed_image', 'moving_image'], output_names=['out_file'],
        function=_gen_reference), name='GenNewMNIReference')
    gen_ref.inputs.fixed_image = op.join(get_mni_icbm152_nlin_asym_09c(),
                                         '1mm_T1.nii.gz')

    split = pe.Node(fsl.Split(dimension='t'), name='SplitEPI')
    merge_transforms = pe.MapNode(niu.Merge(3),
                                  iterfield=['in3'], name='MergeTransforms')
    epi_to_mni_transform = pe.MapNode(
        ants.ApplyTransforms(), iterfield=['input_image', 'transforms'],
        name='EPIToMNITransform')
    epi_to_mni_transform.terminal_output = 'file'
    merge = pe.Node(fsl.Merge(dimension='t'), name='MergeEPI')

    mask_merge_tfms = pe.Node(niu.Merge(2), name='MaskMergeTfms')
    mask_mni_tfm = pe.Node(
        ants.ApplyTransforms(interpolation='NearestNeighbor'),
        name='MaskToMNI'
    )

    # Write corrected file in the designated output dir
    ds_mni = pe.Node(
        DerivativesDataSink(base_directory=settings['output_dir'],
                            suffix='hmc_mni'),
        name='DerivativesHMCMNI'
    )
    ds_mni_mask = pe.Node(
        DerivativesDataSink(base_directory=settings['output_dir'],
                            suffix='hmc_mni_bmask'),
        name='DerivativesHMCMNImask'
    )

    workflow.connect([
        (inputnode, pick_1st, [('epi', 'in_file')]),
        (inputnode, ds_mni, [('epi', 'source_file')]),
        (inputnode, ds_mni_mask, [('epi', 'source_file')]),
        (pick_1st, gen_ref, [('roi_file', 'moving_image')]),
        (inputnode, merge_transforms, [('t1_2_mni_forward_transform', 'in1'),
                                       (('mat_epi_to_t1', _aslist), 'in2'),
                                       ('hmc_xforms', 'in3')]),
        (inputnode, mask_merge_tfms, [('t1_2_mni_forward_transform', 'in1'),
                                      (('mat_epi_to_t1', _aslist), 'in2')]),
        (inputnode, split, [('epi', 'in_file')]),
        (split, epi_to_mni_transform, [('out_files', 'input_image')]),
        (merge_transforms, epi_to_mni_transform, [('out', 'transforms')]),
        (gen_ref, epi_to_mni_transform, [('out_file', 'reference_image')]),
        (epi_to_mni_transform, merge, [('output_image', 'in_files')]),
        (merge, ds_mni, [('merged_file', 'in_file')]),
        (mask_merge_tfms, mask_mni_tfm, [('out', 'transforms')]),
        (gen_ref, mask_mni_tfm, [('out_file', 'reference_image')]),
        (inputnode, mask_mni_tfm, [('epi_mask', 'input_image')]),
        (mask_mni_tfm, ds_mni_mask, [('output_image', 'in_file')])
    ])

    return workflow


# pylint: disable=R0914
def epi_unwarp(name='EPIUnwarpWorkflow', settings=None):
    """ A workflow to correct EPI images """
    workflow = pe.Workflow(name=name)
    inputnode = pe.Node(
        niu.IdentityInterface(fields=['epi', 'fmap', 'fmap_ref', 'fmap_mask',
                                      't1_seg']),
        name='inputnode'
    )
    outputnode = pe.Node(
        niu.IdentityInterface(fields=['epi_unwarp', 'epi_mean', 'epi_mask']),
        name='outputnode'
    )

    unwarp = sdc_unwarp()
    unwarp.inputs.inputnode.hmc_movpar = ''

    # Compute outputs
    mean = pe.Node(fsl.MeanImage(dimension='T'), name='EPImean')
    bet = pe.Node(BETRPT(generate_report=True, frac=0.6, mask=True),
                  name='EPIBET')

    ds_epi_unwarp = pe.Node(
        DerivativesDataSink(base_directory=settings['output_dir'],
                            suffix='epi_unwarp'),
        name='DerivUnwarp_EPUnwarp_EPI'
    )

    workflow.connect([
        (inputnode, unwarp, [('fmap', 'inputnode.fmap'),
                             ('fmap_ref', 'inputnode.fmap_ref'),
                             ('fmap_mask', 'inputnode.fmap_mask'),
                             ('epi', 'inputnode.in_file')]),
        (inputnode, ds_epi_unwarp, [('epi', 'source_file')]),
        (unwarp, mean, [('outputnode.out_file', 'in_file')]),
        (mean, bet, [('out_file', 'in_file')]),
        (bet, outputnode, [('out_file', 'epi_mean'),
                           ('mask_file', 'epi_mask')]),
        (unwarp, outputnode, [('outputnode.out_file', 'epi_unwarp')]),
        (unwarp, ds_epi_unwarp, [('outputnode.out_file', 'in_file')])
    ])

    # Plot result
    epi_corr = pe.Node(
        niu.Function(
            input_names=['in_file', 'overlay_file', 'out_file'],
            output_names=['out_file'],
            function=stripped_brain_overlay
        ),
        name='EPICorr'
    )
    epi_corr.inputs.out_file = 'corrected_EPI.svg'

    epi_corr_ds = pe.Node(
        ImageDataSink(base_directory=settings['output_dir']),
        name="datasink",
    )

    workflow.connect([
        (bet, epi_corr, [('out_file', 'overlay_file')]),
        (inputnode, epi_corr, [('fmap_mask', 'in_file')]),
        (bet, epi_corr_ds, [('out_file', 'overlay_file')]),
        (inputnode, epi_corr_ds, [('fmap_mask', 'base_file')]),
        (epi_corr, epi_corr_ds, [('out_file', 'in_file')]),
        (inputnode, epi_corr_ds, [('epi', 'origin_file')])
    ])

    return workflow


def _gen_reference(fixed_image, moving_image, out_file=None):
    import os.path as op
    import numpy as np
    import nibabel as nb
    from nibabel.affines import apply_affine

    if out_file is None:
        fname, ext = op.splitext(op.basename(fixed_image))
        if ext == '.gz':
            fname, ext2 = op.splitext(fname)
            ext = ext2 + ext
        out_file = op.abspath('%s_wm%s' % (fname, ext))

    imref = nb.load(fixed_image)
    immov = nb.load(moving_image)

    orig = apply_affine(imref.affine, [-0.5] * 3)
    end = apply_affine(imref.affine,
                       [s - 0.5 for s in imref.get_data().shape[:3]])

    mov_spacing = immov.get_header().get_zooms()[:3]
    new_sizes = np.ceil((end-orig)/mov_spacing)

    new_affine = immov.affine
    ref_center = apply_affine(imref.affine, (0.5 * (np.array(
        imref.get_data().shape[:3]))))

    new_center = new_affine[:3, :3].dot(new_sizes)
    new_affine[:3, 3] = -0.5 * new_center + ref_center

    new_ref_im = nb.Nifti1Image(np.zeros(tuple(new_sizes.astype(int))),
                                new_affine, immov.get_header())
    new_ref_im.to_filename(out_file)

    return out_file<|MERGE_RESOLUTION|>--- conflicted
+++ resolved
@@ -237,11 +237,7 @@
         (fsl2itk_fwd, ds_tfm_fwd, [('itk_transform', 'in_file')]),
         (fsl2itk_inv, ds_tfm_inv, [('itk_transform', 'in_file')]),
         (flt_bbr, ds_t1w, [('out_file', 'in_file')]),
-<<<<<<< HEAD
         (flr_bbr, ds_flt_bbr, [('html_report', 'flt_bbr_rpt')])
-=======
-        (flr_bbr, ds_flt_bbr, [('out_report', '@flt_bbr_rpt')])
->>>>>>> 454e20e8
     ])
 
     # Plots for report
