#!/usr/bin/env python
# -*- coding: utf-8 -*-
# emacs: -*- mode: python; py-indent-offset: 4; indent-tabs-mode: nil -*-
# vi: set ft=python sts=4 ts=4 sw=4 et:
"""

.. _sdc_direct_b0 :

Direct B0 mapping sequences
~~~~~~~~~~~~~~~~~~~~~~~~~~~

When the fieldmap is directly measured with a prescribed sequence (such as
:abbr:`SE (spiral echo)`), we only need to calculate the corresponding B-Spline
coefficients to adapt the fieldmap to the TOPUP tool.
This procedure is described with more detail `here <https://cni.stanford.edu/\
wiki/GE_Processing#Fieldmaps>`__.

This corresponds to the section 8.9.3 --fieldmap image (and one magnitude image)--
of the BIDS specification.

"""

from nipype.pipeline import engine as pe
from nipype.interfaces import utility as niu, fsl, ants
from nipype.workflows.dmri.fsl.utils import demean_image, cleanup_edge_pipeline
from niworkflows.engine.workflows import LiterateWorkflow as Workflow
from niworkflows.interfaces.images import IntraModalMerge
from niworkflows.interfaces.masks import BETRPT

from ...interfaces import (
    FieldEnhance, FieldToRadS, FieldToHz, DerivativesDataSink
)


def init_fmap_wf(omp_nthreads, fmap_bspline, name='fmap_wf'):
    """
    Fieldmap workflow - when we have a sequence that directly measures the fieldmap
    we just need to mask it (using the corresponding magnitude image) to remove the
    noise in the surrounding air region, and ensure that units are Hz.

    .. workflow ::
        :graph2use: orig
        :simple_form: yes

        from fmriprep.workflows.fieldmap.fmap import init_fmap_wf
        wf = init_fmap_wf(omp_nthreads=6, fmap_bspline=False)

    """

    workflow = Workflow(name=name)
    inputnode = pe.Node(niu.IdentityInterface(
        fields=['magnitude', 'fieldmap']), name='inputnode')
    outputnode = pe.Node(niu.IdentityInterface(fields=['fmap', 'fmap_ref', 'fmap_mask']),
                         name='outputnode')

    # Merge input magnitude images
    magmrg = pe.Node(IntraModalMerge(), name='magmrg')
    # Merge input fieldmap images
    fmapmrg = pe.Node(IntraModalMerge(zero_based_avg=False, hmc=False),
                      name='fmapmrg')

    # de-gradient the fields ("bias/illumination artifact")
    n4_correct = pe.Node(ants.N4BiasFieldCorrection(dimension=3, copy_header=True),
                         name='n4_correct', n_procs=omp_nthreads)
    bet = pe.Node(BETRPT(generate_report=True, frac=0.6, mask=True),
                  name='bet')
<<<<<<< HEAD
    ds_fmap_mask = pe.Node(DerivativesDataSink(desc='magnitude', suffix='bold'),
                           name='ds_report_fmap_mask', run_without_submitting=True)
=======
    ds_report_fmap_mask = pe.Node(DerivativesDataSink(
        desc='brain', suffix='mask'), name='ds_report_fmap_mask',
        run_without_submitting=True)
>>>>>>> 32d10711

    workflow.connect([
        (inputnode, magmrg, [('magnitude', 'in_files')]),
        (inputnode, fmapmrg, [('fieldmap', 'in_files')]),
        (magmrg, n4_correct, [('out_file', 'input_image')]),
        (n4_correct, bet, [('output_image', 'in_file')]),
        (bet, outputnode, [('mask_file', 'fmap_mask'),
                           ('out_file', 'fmap_ref')]),
        (inputnode, ds_report_fmap_mask, [('fieldmap', 'source_file')]),
        (bet, ds_report_fmap_mask, [('out_report', 'in_file')]),
    ])

    if fmap_bspline:
        # despike_threshold=1.0, mask_erode=1),
        fmapenh = pe.Node(FieldEnhance(unwrap=False, despike=False),
                          name='fmapenh', mem_gb=4, n_procs=omp_nthreads)

        workflow.connect([
            (bet, fmapenh, [('mask_file', 'in_mask'),
                            ('out_file', 'in_magnitude')]),
            (fmapmrg, fmapenh, [('out_file', 'in_file')]),
            (fmapenh, outputnode, [('out_file', 'fmap')]),
        ])

    else:
        torads = pe.Node(FieldToRadS(), name='torads')
        prelude = pe.Node(fsl.PRELUDE(), name='prelude')
        tohz = pe.Node(FieldToHz(), name='tohz')

        denoise = pe.Node(fsl.SpatialFilter(operation='median', kernel_shape='sphere',
                                            kernel_size=3), name='denoise')
        demean = pe.Node(niu.Function(function=demean_image), name='demean')
        cleanup_wf = cleanup_edge_pipeline(name='cleanup_wf')

        applymsk = pe.Node(fsl.ApplyMask(), name='applymsk')

        workflow.connect([
            (bet, prelude, [('mask_file', 'mask_file'),
                            ('out_file', 'magnitude_file')]),
            (fmapmrg, torads, [('out_file', 'in_file')]),
            (torads, tohz, [('fmap_range', 'range_hz')]),
            (torads, prelude, [('out_file', 'phase_file')]),
            (prelude, tohz, [('unwrapped_phase_file', 'in_file')]),
            (tohz, denoise, [('out_file', 'in_file')]),
            (denoise, demean, [('out_file', 'in_file')]),
            (demean, cleanup_wf, [('out', 'inputnode.in_file')]),
            (bet, cleanup_wf, [('mask_file', 'inputnode.in_mask')]),
            (cleanup_wf, applymsk, [('outputnode.out_file', 'in_file')]),
            (bet, applymsk, [('mask_file', 'mask_file')]),
            (applymsk, outputnode, [('out_file', 'fmap')]),
        ])

    return workflow<|MERGE_RESOLUTION|>--- conflicted
+++ resolved
@@ -64,14 +64,9 @@
                          name='n4_correct', n_procs=omp_nthreads)
     bet = pe.Node(BETRPT(generate_report=True, frac=0.6, mask=True),
                   name='bet')
-<<<<<<< HEAD
-    ds_fmap_mask = pe.Node(DerivativesDataSink(desc='magnitude', suffix='bold'),
-                           name='ds_report_fmap_mask', run_without_submitting=True)
-=======
     ds_report_fmap_mask = pe.Node(DerivativesDataSink(
         desc='brain', suffix='mask'), name='ds_report_fmap_mask',
         run_without_submitting=True)
->>>>>>> 32d10711
 
     workflow.connect([
         (inputnode, magmrg, [('magnitude', 'in_files')]),
